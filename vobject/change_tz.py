--- conflicted
+++ resolved
@@ -1,22 +1,12 @@
 """Translate an ics file's events to a different timezone."""
 
+from datetime import datetime
 from optparse import OptionParser
-<<<<<<< HEAD
-
-from vobject import base, icalendar
-
-try:
-    import PyICU
-except ImportError:
-    PyICU = None
-=======
 
 import pytz
 from dateutil import tz
->>>>>>> 3bea563c
 
-from vobject import icalendar, base
-from datetime import datetime, tzinfo
+from vobject import base, icalendar
 
 version = "0.1"
 
@@ -53,15 +43,15 @@
 def convert_events(utc_only, args):
     print(f"Converting {'only UTC' if utc_only else 'all'} events")
     ics_file = args[0]
-    _tzone = args[1] if len(args) > 1 else 'UTC'
+    _tzone = args[1] if len(args) > 1 else "UTC"
 
     print(f"... Reading {ics_file}")
     cal = base.readOne(open(ics_file))
-    change_tz(cal, new_timezone=tz.gettz(_tzone), default=tz.gettz('UTC'), utc_only=utc_only)
+    change_tz(cal, new_timezone=tz.gettz(_tzone), default=tz.gettz("UTC"), utc_only=utc_only)
 
     out_name = f"{ics_file}.converted"
     print(f"... Writing {out_name}")
-    with open(out_name, 'wb') as out:
+    with open(out_name, "wb") as out:
         cal.serialize(out)
 
     print("Done")
@@ -69,38 +59,6 @@
 
 def main():
     options, args = get_options()
-<<<<<<< HEAD
-    if PyICU is None:
-        print("Failure. change_tz requires PyICU, exiting")
-    elif options.list:
-        for tz_string in PyICU.TimeZone.createEnumeration():
-            print(tz_string)
-    elif args:
-        utc_only = options.utc
-        if utc_only:
-            which = "only UTC"
-        else:
-            which = "all"
-        print("Converting {0!s} events".format(which))
-        ics_file = args[0]
-        if len(args) > 1:
-            timezone = PyICU.ICUtzinfo.getInstance(args[1])
-        else:
-            timezone = PyICU.ICUtzinfo.default
-        print("... Reading {0!s}".format(ics_file))
-        cal = base.readOne(open(ics_file))
-        change_tz(cal, timezone, PyICU.ICUtzinfo.default, utc_only)
-
-        out_name = ics_file + ".converted"
-        print("... Writing {0!s}".format(out_name))
-
-        with open(out_name, "wb") as out:
-            cal.serialize(out)
-
-        print("Done")
-
-=======
->>>>>>> 3bea563c
 
     if options.list:
         show_timezones()
